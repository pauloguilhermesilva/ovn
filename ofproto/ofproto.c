--- conflicted
+++ resolved
@@ -911,15 +911,9 @@
     }
     pinsched_wait(p->miss_sched);
     pinsched_wait(p->action_sched);
-<<<<<<< HEAD
-=======
-    if (p->executer) {
-        executer_wait(p->executer);
-    }
     if (p->sflow) {
         ofproto_sflow_wait(p->sflow);
     }
->>>>>>> 5819a7cd
     if (!tag_set_is_empty(&p->revalidate_set)) {
         poll_immediate_wake();
     }
