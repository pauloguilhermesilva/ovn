/*
 * Copyright (c) 2008, 2009 Nicira Networks.
 *
 * Licensed under the Apache License, Version 2.0 (the "License");
 * you may not use this file except in compliance with the License.
 * You may obtain a copy of the License at:
 *
 *     http://www.apache.org/licenses/LICENSE-2.0
 *
 * Unless required by applicable law or agreed to in writing, software
 * distributed under the License is distributed on an "AS IS" BASIS,
 * WITHOUT WARRANTIES OR CONDITIONS OF ANY KIND, either express or implied.
 * See the License for the specific language governing permissions and
 * limitations under the License.
 */

#include <config.h>
#include "timeval.h"
#include <assert.h>
#include <errno.h>
#include <poll.h>
#include <signal.h>
#include <string.h>
#include <sys/time.h>
#include <sys/resource.h>
#include <unistd.h>
#include "coverage.h"
#include "fatal-signal.h"
#include "util.h"

#include "vlog.h"
#define THIS_MODULE VLM_timeval

/* Initialized? */
static bool inited;

/* Has a timer tick occurred? */
static volatile sig_atomic_t tick;

/* The current time, as of the last refresh. */
static struct timeval now;

/* Time at which to die with SIGALRM (if not TIME_MIN). */
static time_t deadline = TIME_MIN;

<<<<<<< HEAD
static void setup_timer(void);
static void setup_signal(int flags);
=======
static void set_up_timer(void);
>>>>>>> 6c88d577
static void sigalrm_handler(int);
static void refresh_if_ticked(void);
static time_t time_add(time_t, time_t);
static void block_sigalrm(sigset_t *);
static void unblock_sigalrm(const sigset_t *);
static void log_poll_interval(long long int last_wakeup,
                              const struct rusage *last_rusage);

/* Initializes the timetracking module. */
void
time_init(void)
{
    if (inited) {
        return;
    }

    coverage_init();

    inited = true;
    gettimeofday(&now, NULL);
    tick = false;

    setup_signal(SA_RESTART);
    setup_timer();
}

static void
setup_signal(int flags)
{
    struct sigaction sa;

    memset(&sa, 0, sizeof sa);
    sa.sa_handler = sigalrm_handler;
    sigemptyset(&sa.sa_mask);
    sa.sa_flags = flags;
    if (sigaction(SIGALRM, &sa, NULL)) {
        ovs_fatal(errno, "sigaction(SIGALRM) failed");
    }
}

<<<<<<< HEAD
/* Remove SA_RESTART from the flags for SIGALRM, so that any system call that
 * is interrupted by the periodic timer interrupt will return EINTR instead of
 * continuing after the signal handler returns.
 *
 * time_disable_restart() and time_enable_restart() may be usefully wrapped
 * around function calls that might otherwise block forever unless interrupted
 * by a signal, e.g.:
 *
 *   time_disable_restart();
 *   fcntl(fd, F_SETLKW, &lock);
 *   time_enable_restart();
 */
void
time_disable_restart(void)
{
    setup_signal(0);
}

/* Add SA_RESTART to the flags for SIGALRM, so that any system call that
 * is interrupted by the periodic timer interrupt will continue after the
 * signal handler returns instead of returning EINTR. */
void
time_enable_restart(void)
{
    setup_signal(SA_RESTART);
=======
    /* Set up periodic signal. */
    set_up_timer();
>>>>>>> 6c88d577
}

static void
set_up_timer(void)
{
    struct itimerval itimer;

    itimer.it_interval.tv_sec = 0;
    itimer.it_interval.tv_usec = TIME_UPDATE_INTERVAL * 1000;
    itimer.it_value = itimer.it_interval;
    if (setitimer(ITIMER_REAL, &itimer, NULL)) {
        ovs_fatal(errno, "setitimer failed");
    }
}

/* Set up the interval timer, to ensure that time advances even without calling
 * time_refresh().
 *
 * A child created with fork() does not inherit the parent's interval timer, so
 * this function needs to be called from the child after fork(). */
void
time_postfork(void)
{
    set_up_timer();
}

/* Forces a refresh of the current time from the kernel.  It is not usually
 * necessary to call this function, since the time will be refreshed
 * automatically at least every TIME_UPDATE_INTERVAL milliseconds. */
void
time_refresh(void)
{
    gettimeofday(&now, NULL);
    tick = false;
}

/* Returns the current time, in seconds. */
time_t
time_now(void)
{
    refresh_if_ticked();
    return now.tv_sec;
}

/* Returns the current time, in ms (within TIME_UPDATE_INTERVAL ms). */
long long int
time_msec(void)
{
    refresh_if_ticked();
    return timeval_to_msec(&now);
}

/* Stores the current time, accurate within TIME_UPDATE_INTERVAL ms, into
 * '*tv'. */
void
time_timeval(struct timeval *tv)
{
    refresh_if_ticked();
    *tv = now;
}

/* Configures the program to die with SIGALRM 'secs' seconds from now, if
 * 'secs' is nonzero, or disables the feature if 'secs' is zero. */
void
time_alarm(unsigned int secs)
{
    sigset_t oldsigs;

    time_init();
    block_sigalrm(&oldsigs);
    deadline = secs ? time_add(time_now(), secs) : TIME_MIN;
    unblock_sigalrm(&oldsigs);
}

/* Like poll(), except:
 *
 *      - On error, returns a negative error code (instead of setting errno).
 *
 *      - If interrupted by a signal, retries automatically until the original
 *        'timeout' expires.  (Because of this property, this function will
 *        never return -EINTR.)
 *
 *      - As a side effect, refreshes the current time (like time_refresh()).
 */
int
time_poll(struct pollfd *pollfds, int n_pollfds, int timeout)
{
    static long long int last_wakeup;
    static struct rusage last_rusage;
    long long int start;
    sigset_t oldsigs;
    bool blocked;
    int retval;

    time_refresh();
    log_poll_interval(last_wakeup, &last_rusage);
    coverage_clear();
    start = time_msec();
    blocked = false;
    for (;;) {
        int time_left;
        if (timeout > 0) {
            long long int elapsed = time_msec() - start;
            time_left = timeout >= elapsed ? timeout - elapsed : 0;
        } else {
            time_left = timeout;
        }

        retval = poll(pollfds, n_pollfds, time_left);
        if (retval < 0) {
            retval = -errno;
        }
        time_refresh();
        if (retval != -EINTR) {
            break;
        }

        if (!blocked && deadline == TIME_MIN) {
            block_sigalrm(&oldsigs);
            blocked = true;
        }
    }
    if (blocked) {
        unblock_sigalrm(&oldsigs);
    }
    last_wakeup = time_msec();
    getrusage(RUSAGE_SELF, &last_rusage);
    return retval;
}

/* Returns the sum of 'a' and 'b', with saturation on overflow or underflow. */
static time_t
time_add(time_t a, time_t b)
{
    return (a >= 0
            ? (b > TIME_MAX - a ? TIME_MAX : a + b)
            : (b < TIME_MIN - a ? TIME_MIN : a + b));
}

static void
sigalrm_handler(int sig_nr)
{
    tick = true;
    if (deadline != TIME_MIN && time(0) > deadline) {
        fatal_signal_handler(sig_nr);
    }
}

static void
refresh_if_ticked(void)
{
    assert(inited);
    if (tick) {
        time_refresh();
    }
}

static void
block_sigalrm(sigset_t *oldsigs)
{
    sigset_t sigalrm;
    sigemptyset(&sigalrm);
    sigaddset(&sigalrm, SIGALRM);
    if (sigprocmask(SIG_BLOCK, &sigalrm, oldsigs)) {
        ovs_fatal(errno, "sigprocmask");
    }
}

static void
unblock_sigalrm(const sigset_t *oldsigs)
{
    if (sigprocmask(SIG_SETMASK, oldsigs, NULL)) {
        ovs_fatal(errno, "sigprocmask");
    }
}

long long int
timeval_to_msec(const struct timeval *tv)
{
    return (long long int) tv->tv_sec * 1000 + tv->tv_usec / 1000;
}

static long long int
timeval_diff_msec(const struct timeval *a, const struct timeval *b)
{
    return timeval_to_msec(a) - timeval_to_msec(b);
}

static void
log_poll_interval(long long int last_wakeup, const struct rusage *last_rusage)
{
    static unsigned int mean_interval; /* In 16ths of a millisecond. */
    static unsigned int n_samples;

    long long int now;
    unsigned int interval;      /* In 16ths of a millisecond. */

    /* Compute interval from last wakeup to now in 16ths of a millisecond,
     * capped at 10 seconds (16000 in this unit). */
    now = time_msec();
    interval = MIN(10000, now - last_wakeup) << 4;

    /* Warn if we took too much time between polls. */
    if (n_samples > 10 && interval > mean_interval * 8) {
        struct rusage rusage;

        getrusage(RUSAGE_SELF, &rusage);
        VLOG_WARN("%u ms poll interval (%lld ms user, %lld ms system) "
                  "is over %u times the weighted mean interval %u ms "
                  "(%u samples)",
                  (interval + 8) / 16,
                  timeval_diff_msec(&rusage.ru_utime, &last_rusage->ru_utime),
                  timeval_diff_msec(&rusage.ru_stime, &last_rusage->ru_stime),
                  interval / mean_interval,
                  (mean_interval + 8) / 16, n_samples);
        if (rusage.ru_minflt > last_rusage->ru_minflt
            || rusage.ru_majflt > last_rusage->ru_majflt) {
            VLOG_WARN("faults: %ld minor, %ld major",
                      rusage.ru_minflt - last_rusage->ru_minflt,
                      rusage.ru_majflt - last_rusage->ru_majflt);
        }
        if (rusage.ru_inblock > last_rusage->ru_inblock
            || rusage.ru_oublock > last_rusage->ru_oublock) {
            VLOG_WARN("disk: %ld reads, %ld writes",
                      rusage.ru_inblock - last_rusage->ru_inblock,
                      rusage.ru_oublock - last_rusage->ru_oublock);
        }
        if (rusage.ru_nvcsw > last_rusage->ru_nvcsw
            || rusage.ru_nivcsw > last_rusage->ru_nivcsw) {
            VLOG_WARN("context switches: %ld voluntary, %ld involuntary",
                      rusage.ru_nvcsw - last_rusage->ru_nvcsw,
                      rusage.ru_nivcsw - last_rusage->ru_nivcsw);
        }

        /* Care should be taken in the value chosen for logging.  Depending 
         * on the configuration, syslog can write changes synchronously, 
         * which can cause the coverage messages to take longer to log 
         * than the processing delay that triggered it. */
        coverage_log(VLL_INFO, true);
    }

    /* Update exponentially weighted moving average.  With these parameters, a
     * given value decays to 1% of its value in about 100 time steps.  */
    if (n_samples++) {
        mean_interval = (mean_interval * 122 + interval * 6 + 64) / 128;
    } else {
        mean_interval = interval;
    }
}<|MERGE_RESOLUTION|>--- conflicted
+++ resolved
@@ -43,12 +43,8 @@
 /* Time at which to die with SIGALRM (if not TIME_MIN). */
 static time_t deadline = TIME_MIN;
 
-<<<<<<< HEAD
-static void setup_timer(void);
-static void setup_signal(int flags);
-=======
 static void set_up_timer(void);
->>>>>>> 6c88d577
+static void set_up_signal(int flags);
 static void sigalrm_handler(int);
 static void refresh_if_ticked(void);
 static time_t time_add(time_t, time_t);
@@ -71,12 +67,12 @@
     gettimeofday(&now, NULL);
     tick = false;
 
-    setup_signal(SA_RESTART);
-    setup_timer();
-}
-
-static void
-setup_signal(int flags)
+    set_up_signal(SA_RESTART);
+    set_up_timer();
+}
+
+static void
+set_up_signal(int flags)
 {
     struct sigaction sa;
 
@@ -89,7 +85,6 @@
     }
 }
 
-<<<<<<< HEAD
 /* Remove SA_RESTART from the flags for SIGALRM, so that any system call that
  * is interrupted by the periodic timer interrupt will return EINTR instead of
  * continuing after the signal handler returns.
@@ -105,7 +100,7 @@
 void
 time_disable_restart(void)
 {
-    setup_signal(0);
+    set_up_signal(0);
 }
 
 /* Add SA_RESTART to the flags for SIGALRM, so that any system call that
@@ -114,11 +109,7 @@
 void
 time_enable_restart(void)
 {
-    setup_signal(SA_RESTART);
-=======
-    /* Set up periodic signal. */
-    set_up_timer();
->>>>>>> 6c88d577
+    set_up_signal(SA_RESTART);
 }
 
 static void
